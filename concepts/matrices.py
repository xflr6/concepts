--- conflicted
+++ resolved
@@ -12,7 +12,10 @@
 
 
 class Vectors(bitsets.series.Tuple):
-    """Paired collection of rows or columns of a boolean matrix relation."""
+    """Paired collection of rows or columns of a boolean matrix relation.
+
+    Trailing zeros see https://stackoverflow.com/q/63917579/3456664
+    """
 
     def _pair_with(self, relation, index, other):
         if hasattr(self, 'prime'):
@@ -30,9 +33,8 @@
         def prime(bitset):
             """FCA derivation operator (extent->intent, intent->extent)."""
             prime = Prime
+
             i = 0
-<<<<<<< HEAD
-=======
             while bitset:
                 shift = (bitset & -bitset).bit_length() - 1  # trailing zero(s)
                 if not shift:
@@ -40,28 +42,14 @@
                     prime &= other[i]
                 i += shift
                 bitset >>= shift
->>>>>>> c0edfb86
 
-            while i < len(other):
-                if bitset:
-                    trailing_zeros = (bitset & -bitset).bit_length() - 1
-                    if trailing_zeros:
-                        bitset >>= trailing_zeros
-                        i += trailing_zeros
-                    else:
-                        prime &= other[i]
-                        bitset >>= 1
-                        i += 1
-                else:
-                    break
             return _prime(prime)
 
         def double(bitset):
             """FCA double derivation operator (extent->extent, intent->intent)."""
             prime = Prime
+
             i = 0
-<<<<<<< HEAD
-=======
             while bitset:
                 shift = (bitset & -bitset).bit_length() - 1
                 if not shift:
@@ -69,38 +57,10 @@
                     prime &= other[i]
                 i += shift
                 bitset >>= shift
->>>>>>> c0edfb86
-
-            while i < len(other):
-                if bitset:
-                    trailing_zeros = (bitset & -bitset).bit_length() - 1
-                    if trailing_zeros:
-                        bitset >>= trailing_zeros
-                        i += trailing_zeros
-                    else:
-                        prime &= other[i]
-                        bitset >>= 1
-                        i += 1
-                else:
-                    break
 
             double = Double
+
             i = 0
-<<<<<<< HEAD
-
-            while i < len(self):
-                if prime:
-                    trailing_zeros = (prime & -prime).bit_length() - 1
-                    if trailing_zeros:
-                        prime >>= trailing_zeros
-                        i += trailing_zeros
-                    else:
-                        double &= self[i]
-                        prime >>= 1
-                        i += 1
-                else:
-                    break
-=======
             while prime:
                 shift = (prime & -prime).bit_length() - 1
                 if not shift:
@@ -108,29 +68,14 @@
                     double &= self[i]
                 i += shift
                 prime >>= shift
->>>>>>> c0edfb86
 
             return _double(double)
 
         def doubleprime(bitset):
             """FCA single and double derivation (extent->extent+intent, intent->intent+extent)."""
             prime = Prime
+
             i = 0
-<<<<<<< HEAD
-
-            while i < len(other):
-                if bitset:
-                    trailing_zeros = (bitset & -bitset).bit_length() - 1
-                    if trailing_zeros:
-                        bitset >>= trailing_zeros
-                        i += trailing_zeros
-                    else:
-                        prime &= other[i]
-                        bitset >>= 1
-                        i += 1
-                else:
-                    break
-=======
             while bitset:
                 shift = (bitset & -bitset).bit_length() - 1
                 if not shift:
@@ -138,26 +83,11 @@
                     prime &= other[i]
                 i += shift
                 bitset >>= shift
->>>>>>> c0edfb86
 
             bitset = prime
             double = Double
+
             i = 0
-<<<<<<< HEAD
-
-            while i < len(self):
-                if bitset:
-                    trailing_zeros = (bitset & -bitset).bit_length() - 1
-                    if trailing_zeros:
-                        bitset >>= trailing_zeros
-                        i += trailing_zeros
-                    else:
-                        double &= self[i]
-                        bitset >>= 1
-                        i += 1
-                else:
-                    break
-=======
             while bitset:
                 shift = (bitset & -bitset).bit_length() - 1
                 if not shift:
@@ -165,7 +95,6 @@
                     double &= self[i]
                 i += shift
                 bitset >>= shift
->>>>>>> c0edfb86
 
             return _double(double), _prime(prime)
 
